{
  "manifest_version": 2,

  "name": "Chrome Experience Sampling",
  "description": "This extension shows periodic surveys to participating Chrome users about features we're studying.",
  "version": "1.0",

  "background": {
<<<<<<< HEAD
    "scripts": ["constants.js", "background.js", "survey-submission.js"],
=======
    "scripts": ["constants.js", "url-prettify.js", "background.js"],
>>>>>>> 77bebd2f
    "persistent": false
  },

  "permissions": [
    "alarms",
    "experienceSamplingPrivate",
    "notifications",
    "storage",
<<<<<<< HEAD
    "unlimitedStorage",
    "alarms",
=======
>>>>>>> 77bebd2f
    "https://chrome-experience-sampling.appspot.com/_ah/api/*"
  ],

  "key": "MIIBIjANBgkqhkiG9w0BAQEFAAOCAQ8AMIIBCgKCAQEAm59Ynx+zRFTGluBKpTEDEIbF3BAYIlEjvA1+6G817fjYGtTZKCLROOXTF8Yp8iEzdp2pvUcR5nAReB4zysBNlSDYbjqgikCvnBLh5j8KJi116LfNymOJ2NrG8NoM0W+k83+OFj1qlVCcHvQo6GUqGQOCcFGLLu+WhAC1XG9Daai/x663F4a9pozMGWeAuHs0owU9SrNKIbxDD8VYFcCQAwUzSeuFLtCocDmVtIj1LCCpNMFmaIa7AuFJzVvEZdAInAeB8OvHJfeUB7woQoOuIllOdeAKPJZ1GC7hA1EvE+fzPBsxyHk0ZPVY52OREz8z70NBOYIJ9cYsqBCjGgNBNwIDAQAB"
}<|MERGE_RESOLUTION|>--- conflicted
+++ resolved
@@ -6,11 +6,7 @@
   "version": "1.0",
 
   "background": {
-<<<<<<< HEAD
-    "scripts": ["constants.js", "background.js", "survey-submission.js"],
-=======
-    "scripts": ["constants.js", "url-prettify.js", "background.js"],
->>>>>>> 77bebd2f
+    "scripts": ["constants.js", "survey-submission.js", "url-prettify.js", "background.js"],
     "persistent": false
   },
 
@@ -19,11 +15,7 @@
     "experienceSamplingPrivate",
     "notifications",
     "storage",
-<<<<<<< HEAD
     "unlimitedStorage",
-    "alarms",
-=======
->>>>>>> 77bebd2f
     "https://chrome-experience-sampling.appspot.com/_ah/api/*"
   ],
 
