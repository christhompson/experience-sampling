/**
 * Experience Sampling event page.
 *
 * This background page handles the various events for registering participants
 * and showing new surveys in response to API events.
 *
 * Participants must fill out both a consent form and a startup survey (with
 * demographics) before they can begin to answer real survey questions.
 */


/**
 * cesp namespace.
 */
var cesp = cesp || {};

cesp.openTabId = -1;

// Settings.
cesp.NOTIFICATION_TITLE = 'Take a Chrome user experience survey!';
cesp.NOTIFICATION_BODY = 'Your feedback makes Chrome better.';
cesp.NOTIFICATION_BUTTON = 'Take survey!';
cesp.NOTIFICATION_CONSENT_LINK = 'What is this?';
cesp.MAX_SURVEYS_PER_DAY = 2;
cesp.MAX_SURVEYS_PER_WEEK = 4;
cesp.ICON_FILE = 'icons/cues_85.png';
cesp.NOTIFICATION_DEFAULT_TIMEOUT = 10;  // minutes
cesp.NOTIFICATION_TAG = 'chromeSurvey';
cesp.SURVEY_THROTTLE_DAILY_RESET_ALARM = 'dailySurveyCountReset';
cesp.SURVEY_THROTTLE_WEEKLY_RESET_ALARM = 'weeklySurveyCountReset';
cesp.NOTIFICATION_ALARM_NAME = 'notificationTimeout';
cesp.UNINSTALL_ALARM_NAME = 'uninstallAlarm';
cesp.READY_FOR_SURVEYS = 'readyForSurveys';
cesp.PARTICIPANT_ID_LOOKUP = 'participantId';
cesp.LAST_NOTIFICATION_TIME = 'lastNotificationTime';
cesp.MINIMUM_SURVEY_DELAY = 300000;  // 5 minutes in ms.

// SETUP

/**
 * A helper method for updating the value in local storage.
 * @param {bool} newState The desired new state for the ready for surveys flag.
 */
function setReadyForSurveysStorageValue(newState) {
  var items = {};
  items[cesp.READY_FOR_SURVEYS] = newState;
  chrome.storage.local.set(items);
}

/**
 * A helper method for updating the value in local storage.
 * @param {int} newCount The desired new survey count value.
 */
function setSurveysShownDaily(newCount) {
  var items = {};
  items[cesp.SURVEYS_SHOWN_TODAY] = newCount;
  chrome.storage.local.set(items);
}

/**
<<<<<<< HEAD
 * A helper method for updating the value in local storage.
 * @param {int} newCount The desired new survey count value.
 */
function setSurveysShownWeekly(newCount) {
  var items = {};
  items[cesp.SURVEYS_SHOWN_THIS_WEEK] = newCount;
=======
 * Resets the last notification time value in local storage to the current time.
 */
function resetLastNotificationTimeStorageValue() {
  var items = {};
  items[cesp.LAST_NOTIFICATION_TIME] = Date.now();
>>>>>>> beb15965
  chrome.storage.local.set(items);
}

/**
 * Sets up basic state for the extension. Called when extension is installed.
 * @param {object} details The details of the chrome.runtime.onInstalled event.
 */
function setupState(details) {
  // We check the event reason because onInstalled can trigger for other
  // reasons (extension or browser update).
  if (details.reason !== 'install') return;

  setReadyForSurveysStorageValue(false);
  // Automatically uninstall the extension after 120 days.
  chrome.alarms.create(cesp.UNINSTALL_ALARM_NAME, {delayInMinutes: 172800});
  // Set the count of surveys shown to 0, and reset it each day at midnight.
  setSurveysShownDaily(0);
  setSurveysShownWeekly(0);
  var midnight = new Date();
  midnight.setHours(0, 0, 0, 0);
  // Midnight is the last midnight, so we set the alarm for one day from it.
  chrome.alarms.create(cesp.SURVEY_THROTTLE_DAILY_RESET_ALARM,
      {when: midnight.getTime() + 86400000, periodInMinutes: 1440});
  // Reset the weekly throttle count every seven days at midnight.
  chrome.alarms.create(cesp.SURVEY_THROTTLE_WEEKLY_RESET_ALARM,
      {when: midnight.getTime(), periodInMinutes: 10080});

  // Process the pending survey submission queue every 20 minutes.
  chrome.alarms.create(SurveySubmission.QUEUE_ALARM_NAME,
      {delayInMinutes: 1, periodInMinutes: 20});
}

/**
 * Handles the uninstall alarm.
 * @param {Alarm} alarm The alarm object from the onAlarm event.
*/
function handleUninstallAlarm(alarm) {
  if (alarm.name === cesp.UNINSTALL_ALARM_NAME)
    chrome.management.uninstallSelf();
}
chrome.alarms.onAlarm.addListener(handleUninstallAlarm);

/**
 * Resets the count of surveys shown today to 0.
 * @param {Alarm} alarm The alarm object from the onAlarm event.
 */
function resetSurveyDailyCount(alarm) {
  if (alarm.name === cesp.SURVEY_THROTTLE_DAILY_RESET_ALARM)
    setSurveysShownDaily(0);
}
chrome.alarms.onAlarm.addListener(resetSurveyDailyCount);

/**
 * Resets the count of surveys shown this week to 0.
 * @param {Alarm} alarm The alarm object from the onAlarm event.
 */
function resetSurveyWeeklyCount(alarm) {
  if (alarm.name === cesp.SURVEY_THROTTLE_WEEKLY_RESET_ALARM)
    setSurveysShownWeekly(0);
}
chrome.alarms.onAlarm.addListener(resetSurveyWeeklyCount);

/**
 * Checks whether participant has granted consent and/or completed the
 * demographic survey. If not, get the participant started.
 */
function maybeShowConsentOrSetupSurvey() {
  var setupCallback = function(lookup) {
    if (!lookup || !lookup[constants.SETUP_KEY] ||
        lookup[constants.SETUP_KEY] === constants.SETUP_PENDING) {
      getOperatingSystem().then(function(os) {
        chrome.tabs.create(
            {'url': chrome.extension.getURL('surveys/setup.html?os=' + os)});
      });
    } else if (lookup[constants.SETUP_KEY] === constants.SETUP_COMPLETED) {
      setReadyForSurveysStorageValue(true);
    }
  };
  var consentCallback = function(lookup) {
    if (!lookup || !lookup[constants.CONSENT_KEY] ||
        lookup[constants.CONSENT_KEY] === constants.CONSENT_PENDING) {
      chrome.storage.onChanged.addListener(storageUpdated);
      getOperatingSystem().then(function(os) {
        chrome.tabs.create(
            {'url': chrome.extension.getURL('consent.html?os=' + os)});
      });
    } else if (lookup[constants.CONSENT_KEY] === constants.CONSENT_REJECTED) {
      chrome.management.uninstallSelf();
    } else if (lookup[constants.CONSENT_KEY] === constants.CONSENT_GRANTED) {
      // Someone might have filled out the consent form previously but not
      // filled out the setup survey. Check to see if that's the case.
      chrome.storage.local.get(constants.SETUP_KEY, setupCallback);
    }
  };
  chrome.storage.local.get(constants.CONSENT_KEY, consentCallback);
}

/**
 * Listens for the setup survey submission. When that happens, signals that
 * the experience sampling is now ready to begin.
 * @param {object} changes The changed portions of the database.
 * @param {string} areaName The name of the storage area.
 */
function storageUpdated(changes, areaName) {
  if (changes && changes[constants.SETUP_KEY] &&
      changes[constants.SETUP_KEY].newValue == constants.SETUP_COMPLETED) {
    setReadyForSurveysStorageValue(true);
  }
}

// Performs consent and registration checks on startup and install.
chrome.runtime.onInstalled.addListener(maybeShowConsentOrSetupSurvey);
chrome.runtime.onStartup.addListener(maybeShowConsentOrSetupSurvey);
chrome.runtime.onInstalled.addListener(setupState);

// GETTERS

/**
 * A helper method for getting (or, if necessary, setting) the participant ID.
 * @returns {Promise} A promise that resolves with the participant ID.
 */
function getParticipantId() {
  return new Promise(function(resolve, reject) {
    chrome.storage.local.get(cesp.PARTICIPANT_ID_LOOKUP, function(lookup) {
      if (lookup && lookup[cesp.PARTICIPANT_ID_LOOKUP])
        resolve(lookup[cesp.PARTICIPANT_ID_LOOKUP]);

      var charset = 
          "0123456789ABCDEFGHIJKLMNOPQRSTUVWXTZabcdefghiklmnopqrstuvwxyz";
      var participantId = '';
      for (var i = 0; i < 100; i++) {
        var rand = Math.floor(Math.random() * charset.length);
        participantId += charset.charAt(rand);
      }
      var items = {};
      items[cesp.PARTICIPANT_ID_LOOKUP] = participantId;
      chrome.storage.local.set(items);
      resolve(participantId);
    });
  });
}

/**
 * A helper method for getting the operating system.
 * @returns {Promise} A promise that resolves with the operating system.
 */
function getOperatingSystem() {
  return new Promise(function(resolve, reject) {
    chrome.runtime.getPlatformInfo(function(platformInfo) {
      resolve(platformInfo.os);
    });
  });
}

// SURVEY HANDLING

/**
 * Clears our existing notification(s).
 * @param {Alarm} alarm The alarm object from the onAlarm event (optional).
 */
function clearNotifications(alarm) {
  if (alarm && alarm.name !== cesp.NOTIFICATION_ALARM_NAME)
    return;
  chrome.notifications.clear(cesp.NOTIFICATION_TAG, function(unused) {});
  chrome.alarms.clear(cesp.NOTIFICATION_ALARM_NAME);
}
// Clear the notification state when the survey times out.
chrome.alarms.onAlarm.addListener(clearNotifications);

/**
 * Creates a new notification to prompt the participant to take an experience
 * sampling survey.
 * @param {object} element The browser element of interest.
 * @param {object} decision The decision the participant made.
 */
function showSurveyNotification(element, decision) {
  var eventType = constants.FindEventType(element['name']);
  switch (eventType) {
    case constants.EventType.SSL_OVERRIDABLE:
    case constants.EventType.SSL_NONOVERRIDABLE:
    case constants.EventType.MALWARE:
    case constants.EventType.PHISHING:
    case constants.EventType.EXTENSION_INSTALL:
    case constants.EventType.EXTENSION_INLINE_INSTALL:
    case constants.EventType.EXTENSION_BUNDLE:
      // Supported events.
      break;
    case constants.EventType.HARMFUL:
    case constants.EventType.SB_OTHER:
    case constants.EventType.DOWNLOAD_MALICIOUS:
    case constants.EventType.DOWNLOAD_DANGEROUS:
    case constants.EventType.DOWNLOAD_DANGER_PROMPT:
    case constants.EventType.EXTENSION_OTHER:
    case constants.EventType.UNKNOWN:
    default:
      // Unsupported events.
      return;
  }
  chrome.storage.local.get([cesp.READY_FOR_SURVEYS,
                            cesp.LAST_NOTIFICATION_TIME], function(items) {
    if (!items[cesp.READY_FOR_SURVEYS]) return;

<<<<<<< HEAD
    chrome.storage.local.get([cesp.SURVEYS_SHOWN_TODAY,
                              cesp.SURVEYS_SHOWN_THIS_WEEK], function(items) {
      if (items[cesp.SURVEYS_SHOWN_TODAY] >= cesp.MAX_SURVEYS_PER_DAY ||
          items[cesp.SURVEYS_SHOWN_THIS_WEEK] >= cesp.MAX_SURVEYS_PER_WEEK) {
=======
    // If we've shown a notification less than MINIMUM_SURVEY_DELAY ago, stop.
    if (items[cesp.LAST_NOTIFICATION_TIME] &&
        Date.now() - items[cesp.LAST_NOTIFICATION_TIME] <
        cesp.MINIMUM_SURVEY_DELAY) return;

    chrome.storage.local.get(cesp.SURVEYS_SHOWN_TODAY, function(items) {
      if (items[cesp.SURVEYS_SHOWN_TODAY] >= cesp.MAX_SURVEYS_PER_DAY) {
>>>>>>> beb15965
        return;
      }

      clearNotifications();

      var timePromptShown = new Date();
      var clickHandler = function(notificationId, buttonIndex) {
        if (buttonIndex === 1) {
          chrome.tabs.create({'url': chrome.extension.getURL('consent.html')});
        } else {
          var timePromptClicked = new Date();
          loadSurvey(element, decision, timePromptShown, timePromptClicked);
          clearNotifications();
        }
      };
      var opt = {
        type: 'basic',
        iconUrl: cesp.ICON_FILE,
        title: cesp.NOTIFICATION_TITLE,
        message: cesp.NOTIFICATION_BODY,
        eventTime: Date.now(),
        buttons: [
          {title: cesp.NOTIFICATION_BUTTON},
          {title: cesp.NOTIFICATION_CONSENT_LINK}
        ],
        isClickable: true
      };
      chrome.notifications.create(
          cesp.NOTIFICATION_TAG,
          opt,
          function(id) {
            chrome.alarms.create(
                cesp.NOTIFICATION_ALARM_NAME,
                {delayInMinutes: cesp.NOTIFICATION_DEFAULT_TIMEOUT});
          });
      chrome.notifications.onClicked.addListener(clickHandler);
      chrome.notifications.onButtonClicked.addListener(clickHandler);
<<<<<<< HEAD
      setSurveysShownDaily(items[cesp.SURVEYS_SHOWN_TODAY] + 1);
      setSurveysShownWeekly(items[cesp.SURVEYS_SHOWN_THIS_WEEK] + 1);
=======
      setSurveysShownStorageValue(items[cesp.SURVEYS_SHOWN_TODAY] + 1);
      resetLastNotificationTimeStorageValue();
>>>>>>> beb15965
    });
  });
}

/**
 * Creates a new tab with the experience sampling survey page.
 * @param {object} element The browser element of interest.
 * @param {object} decision The decision the participant made.
 * @param {object} timePromptShown Date object of when the survey prompt
 *     notification was shown to the participant.
 * @param {object} timePromptClicked Date object of when the participant
 *     clicked the survey prompt notification.
 */
function loadSurvey(element, decision, timePromptShown, timePromptClicked) {
  chrome.storage.local.get(cesp.READY_FOR_SURVEYS, function(items) {
    if (!items[cesp.READY_FOR_SURVEYS]) return;
    var userDecision = decision['name'];
    if (userDecision !== constants.DecisionType.PROCEED &&
        userDecision !== constants.DecisionType.DENY) {
      return;
    }

    var surveyUrl, visitUrl;
    var eventType = constants.FindEventType(element['name']);
    switch (eventType) {
      case constants.EventType.SSL_OVERRIDABLE:
        surveyUrl = userDecision === constants.DecisionType.PROCEED ?
            constants.SurveyLocation.SSL_OVERRIDABLE_PROCEED :
            constants.SurveyLocation.SSL_OVERRIDABLE_NOPROCEED;
        visitUrl = urlHandler.GetMinimalUrl(element['destination']);
        break;
      case constants.EventType.SSL_NONOVERRIDABLE:
        surveyUrl = constants.SurveyLocation.SSL_NONOVERRIDABLE;
        visitUrl = urlHandler.GetMinimalUrl(element['destination']);
        break;
      case constants.EventType.MALWARE:
        surveyUrl = userDecision === constants.DecisionType.PROCEED ?
            constants.SurveyLocation.MALWARE_PROCEED :
            constants.SurveyLocation.MALWARE_NOPROCEED;
        visitUrl = urlHandler.GetMinimalUrl(element['destination']);
        break;
      case constants.EventType.PHISHING:
        surveyUrl = userDecision === constants.DecisionType.PROCEED ?
            constants.SurveyLocation.PHISHING_PROCEED :
            constants.SurveyLocation.PHISHING_NOPROCEED;
        visitUrl = urlHandler.GetMinimalUrl(element['destination']);
        break;
      case constants.EventType.EXTENSION_INSTALL:
      case constants.EventType.EXTENSION_INLINE_INSTALL:
      case constants.EventType.EXTENSION_BUNDLE:
        surveyUrl = userDecision === constants.DecisionType.PROCEED ?
            constants.SurveyLocation.EXTENSION_PROCEED :
            constants.SurveyLocation.EXTENSION_NOPROCEED;
        break;
      case constants.EventType.HARMFUL:
      case constants.EventType.SB_OTHER:
      case constants.EventType.DOWNLOAD_MALICIOUS:
      case constants.EventType.DOWNLOAD_DANGEROUS:
      case constants.EventType.DOWNLOAD_DANGER_PROMPT:
      case constants.EventType.EXTENSION_OTHER:
        // Don't survey about these.
        return;
      case constants.EventType.UNKNOWN:
        throw new Error('Unknown event type: ' + element['name']);
        return;
    }
    getOperatingSystem().then(function(os) {
      visitUrl = encodeURIComponent(visitUrl);
      var openUrl = 'surveys/survey.html?js=' + surveyUrl + '&url=' + visitUrl
          + '&os=' + os;
      chrome.tabs.create(
          {'url': chrome.extension.getURL(openUrl)},
          function(tab) {
            try {
              chrome.tabs.remove(cesp.openTabId);
            } catch (err) { }
            cesp.openTabId = tab.id;
      });
    });
  });
}

// Trigger the new survey prompt when the participant makes a decision about an
// experience sampling element.
chrome.experienceSamplingPrivate.onDecision.addListener(showSurveyNotification);

/**
 * Handle the submission of a completed survey.
 */
function handleCompletedSurvey(message) {
  getParticipantId().then(function(participantId) {
    var record = new SurveySubmission.SurveyRecord(
        message['survey_type'],
        participantId,
        (new Date),
        message['responses']);
    SurveySubmission.saveSurveyRecord(record);
  });
}
chrome.runtime.onMessage.addListener(handleCompletedSurvey);<|MERGE_RESOLUTION|>--- conflicted
+++ resolved
@@ -58,20 +58,21 @@
 }
 
 /**
-<<<<<<< HEAD
  * A helper method for updating the value in local storage.
  * @param {int} newCount The desired new survey count value.
  */
 function setSurveysShownWeekly(newCount) {
   var items = {};
   items[cesp.SURVEYS_SHOWN_THIS_WEEK] = newCount;
-=======
+  chrome.storage.local.set(items);
+}
+
+/**
  * Resets the last notification time value in local storage to the current time.
  */
 function resetLastNotificationTimeStorageValue() {
   var items = {};
   items[cesp.LAST_NOTIFICATION_TIME] = Date.now();
->>>>>>> beb15965
   chrome.storage.local.set(items);
 }
 
@@ -274,20 +275,15 @@
                             cesp.LAST_NOTIFICATION_TIME], function(items) {
     if (!items[cesp.READY_FOR_SURVEYS]) return;
 
-<<<<<<< HEAD
+    // If we've shown a notification less than MINIMUM_SURVEY_DELAY ago, stop.
+    if (items[cesp.LAST_NOTIFICATION_TIME] &&
+        Date.now() - items[cesp.LAST_NOTIFICATION_TIME] <
+        cesp.MINIMUM_SURVEY_DELAY) return;
+
     chrome.storage.local.get([cesp.SURVEYS_SHOWN_TODAY,
                               cesp.SURVEYS_SHOWN_THIS_WEEK], function(items) {
       if (items[cesp.SURVEYS_SHOWN_TODAY] >= cesp.MAX_SURVEYS_PER_DAY ||
           items[cesp.SURVEYS_SHOWN_THIS_WEEK] >= cesp.MAX_SURVEYS_PER_WEEK) {
-=======
-    // If we've shown a notification less than MINIMUM_SURVEY_DELAY ago, stop.
-    if (items[cesp.LAST_NOTIFICATION_TIME] &&
-        Date.now() - items[cesp.LAST_NOTIFICATION_TIME] <
-        cesp.MINIMUM_SURVEY_DELAY) return;
-
-    chrome.storage.local.get(cesp.SURVEYS_SHOWN_TODAY, function(items) {
-      if (items[cesp.SURVEYS_SHOWN_TODAY] >= cesp.MAX_SURVEYS_PER_DAY) {
->>>>>>> beb15965
         return;
       }
 
@@ -325,13 +321,9 @@
           });
       chrome.notifications.onClicked.addListener(clickHandler);
       chrome.notifications.onButtonClicked.addListener(clickHandler);
-<<<<<<< HEAD
       setSurveysShownDaily(items[cesp.SURVEYS_SHOWN_TODAY] + 1);
       setSurveysShownWeekly(items[cesp.SURVEYS_SHOWN_THIS_WEEK] + 1);
-=======
-      setSurveysShownStorageValue(items[cesp.SURVEYS_SHOWN_TODAY] + 1);
       resetLastNotificationTimeStorageValue();
->>>>>>> beb15965
     });
   });
 }
