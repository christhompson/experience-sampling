--- conflicted
+++ resolved
@@ -32,15 +32,6 @@
  * Sets up basic state for the extension. Called when extension is installed.
  * @param {object} details The details of the chrome.runtime.onInstalled event.
  */
-<<<<<<< HEAD
-function setupState() {
-  chrome.storage.local.set({'pending_responses': []});
-  chrome.runtime.getPlatformInfo(function(platformInfo) {
-    cesp.operatingSystem = platformInfo.os;
-  });
-  // Automatically uninstall the extension after 120 days.
-  chrome.alarms.create(cesp.UNINSTALL_ALARM_NAME, {delayInMinutes: 172800});
-=======
 function setupState(details) {
   // We check the event reason because onInstalled can trigger for other
   // reasons (extension or browser update).
@@ -49,8 +40,9 @@
     chrome.runtime.getPlatformInfo(function(platformInfo) {
       cesp.operatingSystem = platformInfo.os;
     });
-  }
->>>>>>> 11213580
+    // Automatically uninstall the extension after 120 days.
+    chrome.alarms.create(cesp.UNINSTALL_ALARM_NAME, {delayInMinutes: 172800});
+  }
 }
 
 /**
