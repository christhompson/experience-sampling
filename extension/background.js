--- conflicted
+++ resolved
@@ -19,12 +19,8 @@
 cesp.NOTIFICATION_TITLE = 'New Chrome survey available!';
 cesp.NOTIFICATION_BODY = 'Your feedback makes Chrome better.';
 cesp.NOTIFICATION_BUTTON = 'Take survey!';
-<<<<<<< HEAD
-cesp.MAX_SURVEYS_PER_DAY = 10;
-=======
 cesp.NOTIFICATION_CONSENT_LINK = 'What is this?';
 cesp.MAX_SURVEYS_PER_DAY = 2;
->>>>>>> 3355821d
 cesp.ICON_FILE = 'icon.png';
 cesp.NOTIFICATION_DEFAULT_TIMEOUT = 10;  // minutes
 cesp.NOTIFICATION_TAG = 'chromeSurvey';
